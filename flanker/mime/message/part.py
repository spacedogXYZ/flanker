--- conflicted
+++ resolved
@@ -178,11 +178,7 @@
         return True
 
 
-<<<<<<< HEAD
-class ReachPartMixin(object):
-=======
 class RichPartMixin(object):
->>>>>>> 2c827f43
 
     def __init__(self, is_root=False):
         self._is_root = is_root
@@ -363,17 +359,10 @@
         return "({0})".format(self.content_type)
 
 
-<<<<<<< HEAD
-class MimePart(ReachPartMixin):
-
-    def __init__(self, container, parts=None, enclosed=None, is_root=False):
-        ReachPartMixin.__init__(self, is_root)
-=======
 class MimePart(RichPartMixin):
 
     def __init__(self, container, parts=None, enclosed=None, is_root=False):
         RichPartMixin.__init__(self, is_root)
->>>>>>> 2c827f43
         self._container = container
         self.parts = parts or []
         self.enclosed = enclosed
