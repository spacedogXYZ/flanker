--- conflicted
+++ resolved
@@ -164,25 +164,17 @@
                 log.warning('failed mx lookup for %s', domain)
                 return None, mtimes
 
-<<<<<<< HEAD
     if connect_to_mx:
         # test connecting to the mx exchanger
         bstart = time.time()
         mail_exchanger = connect_to_mail_exchanger(mx_hosts)
         mtimes['mx_conn'] = time.time() - bstart
         if mail_exchanger is None:
+            log.warning('failed mx connection for %s/%s', domain, mx_hosts)
             return None, mtimes
+
     else:
         mail_exchanger = mx_hosts[0]
-=======
-    # test connecting to the mx exchanger
-    bstart = time.time()
-    mail_exchanger = connect_to_mail_exchanger(mx_hosts)
-    mtimes['mx_conn'] = time.time() - bstart
-    if mail_exchanger is None:
-        log.warning('failed mx connection for %s/%s', domain, mx_hosts)
-        return None, mtimes
->>>>>>> 7a20d198
 
     # valid mx records, connected to mail exchanger, return True
     _get_mx_cache()[domain] = mail_exchanger
