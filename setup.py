--- conflicted
+++ resolved
@@ -5,11 +5,7 @@
 
 
 setup(name='flanker',
-<<<<<<< HEAD
-      version='0.3.29',
-=======
-      version='0.4.33',
->>>>>>> 0de57666
+      version='0.3.33',
       description='Mailgun Parsing Tools',
       long_description=open('README.rst').read(),
       classifiers=[],
