# coding:utf-8

from setuptools import setup, find_packages


setup(name='flanker',
<<<<<<< HEAD
      version='0.3.37',
=======
      version='0.4.38',
>>>>>>> 1831da20
      description='Mailgun Parsing Tools',
      long_description=open('README.rst').read(),
      classifiers=[],
      keywords='',
      author='Mailgun Inc.',
      author_email='admin@mailgunhq.com',
      url='http://mailgun.net',
      license='Apache 2',
      packages=find_packages(exclude=['ez_setup', 'examples', 'tests']),
      include_package_data=True,
      zip_safe=True,
      tests_require=[
          'nose',
          'mock'
      ],
      install_requires=[
          'chardet>=1.0.1',
          'cchardet>=0.3.5',
          'cryptography>=0.5',
          'cython>=0.21.1',
          'dnsq>=1.1.6',
          'expiringdict>=1.1.2',
          'WebOb>=0.9.8',
          'redis>=2.7.1',
          # IMPORTANT! Newer regex versions are a lot slower for
          # mime parsing (100x slower) so keep it as-is for now.
          'regex==0.1.20110315',
      ],
)<|MERGE_RESOLUTION|>--- conflicted
+++ resolved
@@ -4,11 +4,7 @@
 
 
 setup(name='flanker',
-<<<<<<< HEAD
-      version='0.3.37',
-=======
-      version='0.4.38',
->>>>>>> 1831da20
+      version='0.3.38',
       description='Mailgun Parsing Tools',
       long_description=open('README.rst').read(),
       classifiers=[],
