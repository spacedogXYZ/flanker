# coding:utf-8

from setuptools import setup, find_packages


setup(name='flanker',
<<<<<<< HEAD
      version='0.3.36',
=======
      version='0.4.37',
>>>>>>> a5868610
      description='Mailgun Parsing Tools',
      long_description=open('README.rst').read(),
      classifiers=[],
      keywords='',
      author='Mailgun Inc.',
      author_email='admin@mailgunhq.com',
      url='http://mailgun.net',
      license='Apache 2',
      packages=find_packages(exclude=['ez_setup', 'examples', 'tests']),
      include_package_data=True,
      zip_safe=True,
      tests_require=[
          'nose',
          'mock'
      ],
      install_requires=[
          'chardet>=1.0.1',
          'cchardet>=0.3.5',
          'cython>=0.21.1',
          'dnsq>=1.1.6',
          'expiringdict>=1.1.2',
          'WebOb>=0.9.8',
          'redis>=2.7.1',
          # IMPORTANT! Newer regex versions are a lot slower for
          # mime parsing (100x slower) so keep it as-is for now.
<<<<<<< HEAD
          'regex==0.1.20110315',
=======
          'regex>=0.1.20110315',
          'cryptography>=0.5',
>>>>>>> a5868610
      ],
)<|MERGE_RESOLUTION|>--- conflicted
+++ resolved
@@ -4,11 +4,7 @@
 
 
 setup(name='flanker',
-<<<<<<< HEAD
-      version='0.3.36',
-=======
-      version='0.4.37',
->>>>>>> a5868610
+      version='0.3.37',
       description='Mailgun Parsing Tools',
       long_description=open('README.rst').read(),
       classifiers=[],
@@ -27,6 +23,7 @@
       install_requires=[
           'chardet>=1.0.1',
           'cchardet>=0.3.5',
+          'cryptography>=0.5',
           'cython>=0.21.1',
           'dnsq>=1.1.6',
           'expiringdict>=1.1.2',
@@ -34,11 +31,6 @@
           'redis>=2.7.1',
           # IMPORTANT! Newer regex versions are a lot slower for
           # mime parsing (100x slower) so keep it as-is for now.
-<<<<<<< HEAD
           'regex==0.1.20110315',
-=======
-          'regex>=0.1.20110315',
-          'cryptography>=0.5',
->>>>>>> a5868610
       ],
 )