# coding:utf-8

import sys
from setuptools import setup, find_packages


setup(name='flanker',
<<<<<<< HEAD
      version='0.3.21',
=======
      version='0.4.22',
>>>>>>> 5ffab738
      description='Mailgun Parsing Tools',
      long_description=open('README.rst').read(),
      classifiers=[],
      keywords='',
      author='Mailgun Inc.',
      author_email='admin@mailgunhq.com',
      url='http://mailgun.net',
      license='Apache 2',
      packages=find_packages(exclude=['ez_setup', 'examples', 'tests']),
      include_package_data=True,
      zip_safe=True,
      tests_require=[
          'nose',
          'mock'
      ],
      install_requires=[
          'chardet>=1.0.1',
          'dnsq>=1.1.3',
          'expiringdict>=1.1.2',
          'WebOb>=0.9.8',
          'redis>=2.7.1',
          # IMPORTANT! Newer regex versions are a lot slower for
          # mime parsing (100x slower) so keep it as-is for now.
          'regex==0.1.20110315',
      ],
      )<|MERGE_RESOLUTION|>--- conflicted
+++ resolved
@@ -5,11 +5,8 @@
 
 
 setup(name='flanker',
-<<<<<<< HEAD
-      version='0.3.21',
-=======
+      version='0.3.22',
       version='0.4.22',
->>>>>>> 5ffab738
       description='Mailgun Parsing Tools',
       long_description=open('README.rst').read(),
       classifiers=[],
