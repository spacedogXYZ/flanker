# coding:utf-8

import sys
from setuptools import setup, find_packages


setup(name='flanker',
<<<<<<< HEAD
      version='0.3.10',
=======
      version='0.4.11',
>>>>>>> b0a1575a
      description='Mailgun Parsing Tools',
      long_description=open('README.rst').read(),
      classifiers=[],
      keywords='',
      author='Mailgun Inc.',
      author_email='admin@mailgunhq.com',
      url='http://mailgun.net',
      license='Apache 2',
      packages=find_packages(exclude=['ez_setup', 'examples', 'tests']),
      include_package_data=True,
      zip_safe=True,
      install_requires=[
          'chardet==1.0.1',
          'dnsq==1.1',
          'expiringdict==1.1',
          'mock==1.0.1',
          'nose==1.2.1',
          'Paste==1.7.5',
          'redis==2.7.1',
          # IMPORTANT! Newer regex versions are a lot slower for
          # mime parsing (100x slower) so keep it as-is for now.
          'regex==0.1.20110315',
      ],
      )<|MERGE_RESOLUTION|>--- conflicted
+++ resolved
@@ -5,11 +5,7 @@
 
 
 setup(name='flanker',
-<<<<<<< HEAD
-      version='0.3.10',
-=======
-      version='0.4.11',
->>>>>>> b0a1575a
+      version='0.3.11',
       description='Mailgun Parsing Tools',
       long_description=open('README.rst').read(),
       classifiers=[],
