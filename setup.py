--- conflicted
+++ resolved
@@ -5,11 +5,7 @@
 
 
 setup(name='flanker',
-<<<<<<< HEAD
-      version='0.3.17',
-=======
-      version='0.4.18',
->>>>>>> 08b79597
+      version='0.3.18',
       description='Mailgun Parsing Tools',
       long_description=open('README.rst').read(),
       classifiers=[],
